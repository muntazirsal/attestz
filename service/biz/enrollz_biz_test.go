// Copyright 2024 Google LLC
//
// Licensed under the Apache License, Version 2.0 (the "License");
// you may not use this file except in compliance with the License.
// You may obtain a copy of the License at
//
//     https://www.apache.org/licenses/LICENSE-2.0
//
// Unless required by applicable law or agreed to in writing, software
// distributed under the License is distributed on an "AS IS" BASIS,
// WITHOUT WARRANTIES OR CONDITIONS OF ANY KIND, either express or implied.
// See the License for the specific language governing permissions and
// limitations under the License.

package biz

import (
	"context"
	"crypto"
	"crypto/rand"
	"crypto/rsa"
	"crypto/x509"
	"errors"
	"fmt"
	"io"
	"strings"
	"testing"

	"github.com/google/go-cmp/cmp"
	"github.com/google/go-cmp/cmp/cmpopts"
	tpm12 "github.com/google/go-tpm/tpm"
	"google.golang.org/grpc"
	"google.golang.org/protobuf/encoding/prototext"
	"google.golang.org/protobuf/testing/protocmp"

	cpb "github.com/openconfig/attestz/proto/common_definitions"
	epb "github.com/openconfig/attestz/proto/tpm_enrollz"
)

type stubEnrollzInfraDeps struct {
	SwitchOwnerCaClient
	EnrollzDeviceClient
	TpmCertVerifier
<<<<<<< HEAD
	ROTDBClient
=======
>>>>>>> 9c7fdc5d

	// Request params that would be captured in stubbed deps' function calls.
	issueOwnerIakCertReq       *IssueOwnerIakCertReq
	issueOwnerIDevIDCertReq    *IssueOwnerIDevIDCertReq
	getIakCertReq              *epb.GetIakCertRequest
	rotateOIakCertReq          *epb.RotateOIakCertRequest
	verifyIakAndIDevIDCertsReq *VerifyIakAndIDevIDCertsReq
	verifyTpmCertReq           *VerifyTpmCertReq
	verifyNonceSignatureReq    *VerifyNonceSignatureReq

	// Stubbed responses to simulate behavior of deps without implementing them.
	issueOwnerIakCertResp       *IssueOwnerIakCertResp
	issueOwnerIDevIDCertResp    *IssueOwnerIDevIDCertResp
	getIakCertResp              *epb.GetIakCertResponse
	rotateOIakCertResp          *epb.RotateOIakCertResponse
	verifyIakAndIDevIDCertsResp *VerifyIakAndIDevIDCertsResp
	verifyTpmCertResp           *VerifyTpmCertResp
	verifyNonceSignatureResp    *VerifyNonceSignatureResp

	// If we need to simulate an error response from any of the deps, then set
	// the dep's response to nil and populate this error field.
	errorResp error
}

func (s *stubEnrollzInfraDeps) VerifyIakAndIDevIDCerts(ctx context.Context, req *VerifyIakAndIDevIDCertsReq) (*VerifyIakAndIDevIDCertsResp, error) {
	// Validate that no stub (captured) request params were set prior to execution.
	if s.verifyIakAndIDevIDCertsReq != nil {
		return nil, fmt.Errorf("VerifyIakAndIDevIDCerts unexpected req %+v", req)
	}
	s.verifyIakAndIDevIDCertsReq = req

	// If a stubbed response is not set, then return error, otherwise return the response.
	if s.verifyIakAndIDevIDCertsResp == nil {
		return nil, s.errorResp
	}
	return s.verifyIakAndIDevIDCertsResp, nil
}

func (s *stubEnrollzInfraDeps) VerifyTpmCert(ctx context.Context, req *VerifyTpmCertReq) (*VerifyTpmCertResp, error) {
	// Validate that no stub (captured) request params were set prior to execution.
	if s.verifyTpmCertReq != nil {
		return nil, fmt.Errorf("VerifyTpmCert unexpected req %+v", req)
	}
	s.verifyTpmCertReq = req

	// If a stubbed response is not set, then return error, otherwise return the response.
	if s.verifyTpmCertResp == nil {
		return nil, s.errorResp
	}
	return s.verifyTpmCertResp, nil
}

func (s *stubEnrollzInfraDeps) IssueOwnerIakCert(ctx context.Context, req *IssueOwnerIakCertReq) (*IssueOwnerIakCertResp, error) {
	// Validate that no stub (captured) request params were set prior to execution.
	if s.issueOwnerIakCertReq != nil {
		return nil, fmt.Errorf("IssueOwnerIakCert unexpected req %+v", s.issueOwnerIakCertReq)
	}
	s.issueOwnerIakCertReq = req

	// If a stubbed response is not set, then return error, otherwise return the response.
	if s.issueOwnerIakCertResp == nil {
		return nil, s.errorResp
	}
	return s.issueOwnerIakCertResp, nil
}

func (s *stubEnrollzInfraDeps) IssueOwnerIDevIDCert(ctx context.Context, req *IssueOwnerIDevIDCertReq) (*IssueOwnerIDevIDCertResp, error) {
	// Validate that no stub (captured) request params were set prior to execution.
	if s.issueOwnerIDevIDCertReq != nil {
		return nil, fmt.Errorf("IssueOwnerIDevIDCert unexpected req %+v", s.issueOwnerIDevIDCertReq)
	}
	s.issueOwnerIDevIDCertReq = req

	// If a stubbed response is not set, then return error, otherwise return the response.
	if s.issueOwnerIDevIDCertResp == nil {
		return nil, s.errorResp
	}
	return s.issueOwnerIDevIDCertResp, nil
}

func (s *stubEnrollzInfraDeps) GetIakCert(ctx context.Context, req *epb.GetIakCertRequest) (*epb.GetIakCertResponse, error) {
	// Validate that no stub (captured) request params were set prior to execution.
	if s.getIakCertReq != nil {
		return nil, fmt.Errorf("GetIakCert unexpected req %s", prototext.Format(s.getIakCertReq))
	}
	s.getIakCertReq = req

	// If a stubbed response is not set, then return error, otherwise return the response.
	if s.getIakCertResp == nil {
		return nil, s.errorResp
	}
	return s.getIakCertResp, nil
}

func (s *stubEnrollzInfraDeps) RotateOIakCert(ctx context.Context, req *epb.RotateOIakCertRequest) (*epb.RotateOIakCertResponse, error) {
	// Validate that no stub (captured) request params were set prior to execution.
	if s.rotateOIakCertReq != nil {
		return nil, fmt.Errorf("RotateOIakCert unexpected req %s", prototext.Format(s.rotateOIakCertReq))
	}
	s.rotateOIakCertReq = req

	// If a stubbed response is not set, then return error, otherwise return the response.
	if s.rotateOIakCertResp == nil {
		return nil, s.errorResp
	}
	return s.rotateOIakCertResp, nil
}

func (s *stubEnrollzInfraDeps) VerifyNonceSignature(ctx context.Context, req *VerifyNonceSignatureReq) (*VerifyNonceSignatureResp, error) {
	// Validate that no stub (captured) request params were set prior to execution.
	if s.verifyNonceSignatureReq != nil {
		return nil, fmt.Errorf("VerifyNonceSignature unexpected req %+v", req)
	}
	s.verifyNonceSignatureReq = req

	// If a stubbed response is not set, then return error, otherwise return the response.
	if s.verifyNonceSignatureResp == nil {
		return nil, s.errorResp
	}
	if !s.verifyNonceSignatureResp.IsValid {
		return s.verifyNonceSignatureResp, s.errorResp
	}
	return s.verifyNonceSignatureResp, nil
}

func TestEnrollControlCard(t *testing.T) {
	// Constants to be used in request params and stubbing.
	controlCardSelection := &cpb.ControlCardSelection{
		ControlCardId: &cpb.ControlCardSelection_Role{
			Role: cpb.ControlCardRole_CONTROL_CARD_ROLE_ACTIVE,
		},
	}
	certVerificationOpts := x509.VerifyOptions{
		DNSName: "Some DNS name",
	}
	vendorID := &cpb.ControlCardVendorId{
		ControlCardRole:     controlCardSelection.GetRole(),
		ControlCardSerial:   "Some card serial",
		ControlCardSlot:     "Some card slot",
		ChassisManufacturer: "Some manufacturer",
		ChassisPartNumber:   "Some part",
		ChassisSerialNumber: "Some chassis serial",
	}
	sslProfileID := "Some SSL profile ID"
	iakCert := "Some IAK cert PEM"
	iakPub := "Some IAK pub PEM"
	iDevIDCert := "Some IDevID cert PEM"
	iDevIDPub := "Some IDevID pub PEM"
	oIakCert := "Some Owner IAK cert PEM"
	oIdevIDCert := "Some Owner IDevID cert PEM"
	errorResp := errors.New("Some error")

	tests := []struct {
		// Test description.
		desc string
		// Overall expected EnrollControlCard response.
		wantErrResp error
		// Expected captured params to stubbed deps functions calls.
		wantGetIakCertReq              *epb.GetIakCertRequest
		wantIssueOwnerIakCertReq       *IssueOwnerIakCertReq
		wantIssueOwnerIDevIDCertReq    *IssueOwnerIDevIDCertReq
		wantRotateOIakCertReq          *epb.RotateOIakCertRequest
		wantVerifyIakAndIDevIDCertsReq *VerifyIakAndIDevIDCertsReq
		// Stubbed responses to EnrollzInfraDeps deps.
		issueOwnerIakCertResp       *IssueOwnerIakCertResp
		issueOwnerIDevIDCertResp    *IssueOwnerIDevIDCertResp
		getIakCertResp              *epb.GetIakCertResponse
		rotateOIakCertResp          *epb.RotateOIakCertResponse
		verifyIakAndIDevIDCertsResp *VerifyIakAndIDevIDCertsResp
	}{
		{
			desc: "Successful control card enrollment",
			// Stubbed deps called:
			// * GetIakCert => Success
			// * VerifyIakAndIDevIDCerts => Success
			// * IssueOwnerIakCert => Success
			// * IssueOwnerIDevIDCert => Success
			// * RotateOIakCert => Success
			getIakCertResp: &epb.GetIakCertResponse{
				ControlCardId: vendorID,
				IakCert:       iakCert,
				IdevidCert:    iDevIDCert,
			},
			verifyIakAndIDevIDCertsResp: &VerifyIakAndIDevIDCertsResp{
				IakPubPem:    iakPub,
				IDevIDPubPem: iDevIDPub,
			},
			issueOwnerIakCertResp:    &IssueOwnerIakCertResp{OwnerIakCertPem: oIakCert},
			issueOwnerIDevIDCertResp: &IssueOwnerIDevIDCertResp{OwnerIDevIDCertPem: oIdevIDCert},
			rotateOIakCertResp:       &epb.RotateOIakCertResponse{},
			// Expected params to all deps functions calls.
			wantGetIakCertReq: &epb.GetIakCertRequest{ControlCardSelection: controlCardSelection},
			wantVerifyIakAndIDevIDCertsReq: &VerifyIakAndIDevIDCertsReq{
				ControlCardID:        vendorID,
				IakCertPem:           iakCert,
				IDevIDCertPem:        iDevIDCert,
				CertVerificationOpts: certVerificationOpts,
			},
			wantIssueOwnerIakCertReq: &IssueOwnerIakCertReq{
				CardID:    vendorID,
				IakPubPem: iakPub,
			},
			wantIssueOwnerIDevIDCertReq: &IssueOwnerIDevIDCertReq{
				CardID:       vendorID,
				IDevIDPubPem: iDevIDPub,
			},
			wantRotateOIakCertReq: &epb.RotateOIakCertRequest{
				ControlCardSelection: controlCardSelection,
				OiakCert:             oIakCert,
				OidevidCert:          oIdevIDCert,
				SslProfileId:         sslProfileID,
			},
		},
		{
			desc:        "EnrollzDeviceClient.GetIakCert() failure causes overall EnrollControlCard failure",
			wantErrResp: errorResp,
			// Stubbed deps called:
			// * GetIakCert => Fail
			wantGetIakCertReq: &epb.GetIakCertRequest{ControlCardSelection: controlCardSelection},
		},
		{
			desc:        "TpmCertVerifier.VerifyIakAndIDevIDCerts() failure causes overall EnrollControlCard failure",
			wantErrResp: errorResp,
			// Stubbed deps called:
			// * GetIakCert => Success
			// * VerifyIakAndIDevIDCerts => Fail
			getIakCertResp: &epb.GetIakCertResponse{
				ControlCardId: vendorID,
				IakCert:       iakCert,
				IdevidCert:    iDevIDCert,
			},
			wantGetIakCertReq: &epb.GetIakCertRequest{ControlCardSelection: controlCardSelection},
			wantVerifyIakAndIDevIDCertsReq: &VerifyIakAndIDevIDCertsReq{
				ControlCardID:        vendorID,
				IakCertPem:           iakCert,
				IDevIDCertPem:        iDevIDCert,
				CertVerificationOpts: certVerificationOpts,
			},
		},
		{
			desc:        "SwitchOwnerCaClient.IssueOwnerIakCert() failure causes overall EnrollControlCard failure",
			wantErrResp: errorResp,
			// Stubbed deps called:
			// * GetIakCert => Success
			// * VerifyIakAndIDevIDCerts => Success
			// * IssueOwnerIakCert => Fail
			getIakCertResp: &epb.GetIakCertResponse{
				ControlCardId: vendorID,
				IakCert:       iakCert,
				IdevidCert:    iDevIDCert,
			},
			verifyIakAndIDevIDCertsResp: &VerifyIakAndIDevIDCertsResp{
				IakPubPem:    iakPub,
				IDevIDPubPem: iDevIDPub,
			},
			wantGetIakCertReq: &epb.GetIakCertRequest{ControlCardSelection: controlCardSelection},
			wantVerifyIakAndIDevIDCertsReq: &VerifyIakAndIDevIDCertsReq{
				ControlCardID:        vendorID,
				IakCertPem:           iakCert,
				IDevIDCertPem:        iDevIDCert,
				CertVerificationOpts: certVerificationOpts,
			},
			wantIssueOwnerIakCertReq: &IssueOwnerIakCertReq{
				CardID:    vendorID,
				IakPubPem: iakPub,
			},
		},
		{
			desc:        "SwitchOwnerCaClient.IssueOwnerIDevIDCert() failure causes overall EnrollControlCard failure",
			wantErrResp: errorResp,
			// Stubbed deps called:
			// * GetIakCert => Success
			// * VerifyIakAndIDevIDCerts => Success
			// * IssueOwnerIakCert => Success
			// * IssueOwnerIDevIDCert => Fail
			getIakCertResp: &epb.GetIakCertResponse{
				ControlCardId: vendorID,
				IakCert:       iakCert,
				IdevidCert:    iDevIDCert,
			},
			verifyIakAndIDevIDCertsResp: &VerifyIakAndIDevIDCertsResp{
				IakPubPem:    iakPub,
				IDevIDPubPem: iDevIDPub,
			},
			issueOwnerIakCertResp: &IssueOwnerIakCertResp{OwnerIakCertPem: oIakCert},
			wantGetIakCertReq:     &epb.GetIakCertRequest{ControlCardSelection: controlCardSelection},
			wantVerifyIakAndIDevIDCertsReq: &VerifyIakAndIDevIDCertsReq{
				ControlCardID:        vendorID,
				IakCertPem:           iakCert,
				IDevIDCertPem:        iDevIDCert,
				CertVerificationOpts: certVerificationOpts,
			},
			wantIssueOwnerIakCertReq: &IssueOwnerIakCertReq{
				CardID:    vendorID,
				IakPubPem: iakPub,
			},
			wantIssueOwnerIDevIDCertReq: &IssueOwnerIDevIDCertReq{
				CardID:       vendorID,
				IDevIDPubPem: iDevIDPub,
			},
		},
		{
			desc:        "EnrollzDeviceClient.RotateOIakCert() failure causes overall EnrollControlCard failure",
			wantErrResp: errorResp,
			// Stubbed deps called:
			// * GetIakCert => Success
			// * VerifyIakAndIDevIDCerts => Success
			// * IssueOwnerIakCert => Success
			// * IssueOwnerIDevIDCert => Success
			// * RotateOIakCert => Fail
			getIakCertResp: &epb.GetIakCertResponse{
				ControlCardId: vendorID,
				IakCert:       iakCert,
				IdevidCert:    iDevIDCert,
			},
			verifyIakAndIDevIDCertsResp: &VerifyIakAndIDevIDCertsResp{
				IakPubPem:    iakPub,
				IDevIDPubPem: iDevIDPub,
			},
			issueOwnerIakCertResp:    &IssueOwnerIakCertResp{OwnerIakCertPem: oIakCert},
			issueOwnerIDevIDCertResp: &IssueOwnerIDevIDCertResp{OwnerIDevIDCertPem: oIdevIDCert},
			wantGetIakCertReq:        &epb.GetIakCertRequest{ControlCardSelection: controlCardSelection},
			wantVerifyIakAndIDevIDCertsReq: &VerifyIakAndIDevIDCertsReq{
				ControlCardID:        vendorID,
				IakCertPem:           iakCert,
				IDevIDCertPem:        iDevIDCert,
				CertVerificationOpts: certVerificationOpts,
			},
			wantIssueOwnerIakCertReq: &IssueOwnerIakCertReq{
				CardID:    vendorID,
				IakPubPem: iakPub,
			},
			wantIssueOwnerIDevIDCertReq: &IssueOwnerIDevIDCertReq{
				CardID:       vendorID,
				IDevIDPubPem: iDevIDPub,
			},
			wantRotateOIakCertReq: &epb.RotateOIakCertRequest{
				ControlCardSelection: controlCardSelection,
				OiakCert:             oIakCert,
				OidevidCert:          oIdevIDCert,
				SslProfileId:         sslProfileID,
			},
		},
	}

	for _, test := range tests {
		t.Run(test.desc, func(t *testing.T) {
			stub := &stubEnrollzInfraDeps{
				getIakCertResp:              test.getIakCertResp,
				verifyIakAndIDevIDCertsResp: test.verifyIakAndIDevIDCertsResp,
				issueOwnerIakCertResp:       test.issueOwnerIakCertResp,
				issueOwnerIDevIDCertResp:    test.issueOwnerIDevIDCertResp,
				rotateOIakCertResp:          test.rotateOIakCertResp,
				errorResp:                   test.wantErrResp,
			}
			req := &EnrollControlCardReq{
				ControlCardSelection: controlCardSelection,
				CertVerificationOpts: certVerificationOpts,
				Deps:                 stub,
				SSLProfileID:         sslProfileID,
			}
			ctx := context.Background()
			got := EnrollControlCard(ctx, req)

			// Verify that EnrollControlCard returned expected error/no-error response.
			if test.wantErrResp != nil && test.wantErrResp != errors.Unwrap(got) {
				t.Errorf("Expected error response %v, but got error response %v", test.wantErrResp, errors.Unwrap(got))
			} else if test.wantErrResp == nil && got != nil {
				t.Errorf("Expected no-error response %v, but got error response %v", test.wantErrResp, got)
			}

			// Verify that all stubbed dependencies were called with the right params.
			if diff := cmp.Diff(stub.getIakCertReq, test.wantGetIakCertReq, protocmp.Transform()); diff != "" {
				t.Errorf("GetIakCertRequest request param to stubbed GetIakCert dep does not match expectations: diff = %v", diff)
			}
			if diff := cmp.Diff(stub.verifyIakAndIDevIDCertsReq, test.wantVerifyIakAndIDevIDCertsReq, protocmp.Transform(), cmpopts.IgnoreUnexported(x509.VerifyOptions{})); diff != "" {
				t.Errorf("VerifyIakAndIDevIDCertsReq request param to stubbed VerifyIakAndIDevIDCerts dep does not match expectations: diff = %v", diff)
			}
			if diff := cmp.Diff(stub.issueOwnerIakCertReq, test.wantIssueOwnerIakCertReq, protocmp.Transform()); diff != "" {
				t.Errorf("IssueOwnerIakCertReq request param to stubbed IssueOwnerIakCert dep does not match expectations: diff = %v", diff)
			}
			if diff := cmp.Diff(stub.issueOwnerIDevIDCertReq, test.wantIssueOwnerIDevIDCertReq, protocmp.Transform()); diff != "" {
				t.Errorf("IssueOwnerIDevIDCertReq request param to stubbed IssueOwnerIDevIDCert dep does not match expectations: diff = %v", diff)
			}
			if diff := cmp.Diff(stub.rotateOIakCertReq, test.wantRotateOIakCertReq, protocmp.Transform()); diff != "" {
				t.Errorf("RotateOIakCertRequest request param to stubbed RotateOIakCert dep does not match expectations: diff = %v", diff)
			}
		})
	}
}

func TestRotateOwnerIakCert(t *testing.T) {
	// Constants to be used in request params and stubbing.
	controlCardSelection := &cpb.ControlCardSelection{
		ControlCardId: &cpb.ControlCardSelection_Role{
			Role: cpb.ControlCardRole_CONTROL_CARD_ROLE_ACTIVE,
		},
	}
	certVerificationOpts := x509.VerifyOptions{
		DNSName: "Some DNS name",
	}
	vendorID := &cpb.ControlCardVendorId{
		ControlCardRole:     controlCardSelection.GetRole(),
		ControlCardSerial:   "Some card serial",
		ControlCardSlot:     "Some card slot",
		ChassisManufacturer: "Some manufacturer",
		ChassisPartNumber:   "Some part",
		ChassisSerialNumber: "Some chassis serial",
	}
	iakCert := "Some IAK cert PEM"
	iakPub := "Some IAK pub PEM"
	oIakCert := "Some Owner IAK cert PEM"
	errorResp := errors.New("Some error")

	tests := []struct {
		// Test description.
		desc string
		// Overall expected RotateOwnerIakCert response.
		wantErrResp error
		// Expected captured params to stubbed deps functions calls.
		wantGetIakCertReq        *epb.GetIakCertRequest
		wantIssueOwnerIakCertReq *IssueOwnerIakCertReq
		wantRotateOIakCertReq    *epb.RotateOIakCertRequest
		wantVerifyTpmCertReq     *VerifyTpmCertReq
		// Stubbed responses to EnrollzInfraDeps deps.
		issueOwnerIakCertResp *IssueOwnerIakCertResp
		getIakCertResp        *epb.GetIakCertResponse
		rotateOIakCertResp    *epb.RotateOIakCertResponse
		verifyTpmCertResp     *VerifyTpmCertResp
	}{
		{
			desc: "Successful rotation of Owner IAK cert",
			// Stubbed deps called:
			// * GetIakCert => Success
			// * VerifyTpmCert => Success
			// * IssueOwnerIakCert => Success
			// * RotateOIakCert => Success
			getIakCertResp: &epb.GetIakCertResponse{
				ControlCardId: vendorID,
				IakCert:       iakCert,
			},
			verifyTpmCertResp: &VerifyTpmCertResp{
				PubPem: iakPub,
			},
			issueOwnerIakCertResp: &IssueOwnerIakCertResp{OwnerIakCertPem: oIakCert},
			rotateOIakCertResp:    &epb.RotateOIakCertResponse{},
			// Expected params to all deps functions calls.
			wantGetIakCertReq: &epb.GetIakCertRequest{ControlCardSelection: controlCardSelection},
			wantVerifyTpmCertReq: &VerifyTpmCertReq{
				ControlCardID:        vendorID,
				CertPem:              iakCert,
				CertVerificationOpts: certVerificationOpts,
			},
			wantIssueOwnerIakCertReq: &IssueOwnerIakCertReq{
				CardID:    vendorID,
				IakPubPem: iakPub,
			},
			wantRotateOIakCertReq: &epb.RotateOIakCertRequest{
				ControlCardSelection: controlCardSelection,
				OiakCert:             oIakCert,
			},
		},
		{
			desc:        "EnrollzDeviceClient.GetIakCert() failure causes overall RotateOwnerIakCert failure",
			wantErrResp: errorResp,
			// Stubbed deps called:
			// * GetIakCert => Fail
			wantGetIakCertReq: &epb.GetIakCertRequest{ControlCardSelection: controlCardSelection},
		},
		{
			desc:        "TpmCertVerifier.VerifyTpmCert() failure causes overall RotateOwnerIakCert failure",
			wantErrResp: errorResp,
			// Stubbed deps called:
			// * GetIakCert => Success
			// * VerifyTpmCert => Fail
			getIakCertResp: &epb.GetIakCertResponse{
				ControlCardId: vendorID,
				IakCert:       iakCert,
			},
			wantGetIakCertReq: &epb.GetIakCertRequest{ControlCardSelection: controlCardSelection},
			wantVerifyTpmCertReq: &VerifyTpmCertReq{
				ControlCardID:        vendorID,
				CertPem:              iakCert,
				CertVerificationOpts: certVerificationOpts,
			},
		},
		{
			desc:        "SwitchOwnerCaClient.IssueOwnerIakCert() failure causes overall RotateOwnerIakCert failure",
			wantErrResp: errorResp,
			// Stubbed deps called:
			// * GetIakCert => Success
			// * VerifyTpmCert => Success
			// * IssueOwnerIakCert => Fail
			getIakCertResp: &epb.GetIakCertResponse{
				ControlCardId: vendorID,
				IakCert:       iakCert,
			},
			verifyTpmCertResp: &VerifyTpmCertResp{
				PubPem: iakPub,
			},
			wantGetIakCertReq: &epb.GetIakCertRequest{ControlCardSelection: controlCardSelection},
			wantVerifyTpmCertReq: &VerifyTpmCertReq{
				ControlCardID:        vendorID,
				CertPem:              iakCert,
				CertVerificationOpts: certVerificationOpts,
			},
			wantIssueOwnerIakCertReq: &IssueOwnerIakCertReq{
				CardID:    vendorID,
				IakPubPem: iakPub,
			},
		},
		{
			desc:        "EnrollzDeviceClient.RotateOIakCert() failure causes overall RotateOwnerIakCert failure",
			wantErrResp: errorResp,
			// Stubbed deps called:
			// * GetIakCert => Success
			// * VerifyTpmCert => Success
			// * IssueOwnerIakCert => Success
			// * RotateOIakCert => Fail
			getIakCertResp: &epb.GetIakCertResponse{
				ControlCardId: vendorID,
				IakCert:       iakCert,
			},
			verifyTpmCertResp: &VerifyTpmCertResp{
				PubPem: iakPub,
			},
			issueOwnerIakCertResp: &IssueOwnerIakCertResp{OwnerIakCertPem: oIakCert},
			wantGetIakCertReq:     &epb.GetIakCertRequest{ControlCardSelection: controlCardSelection},
			wantVerifyTpmCertReq: &VerifyTpmCertReq{
				ControlCardID:        vendorID,
				CertPem:              iakCert,
				CertVerificationOpts: certVerificationOpts,
			},
			wantIssueOwnerIakCertReq: &IssueOwnerIakCertReq{
				CardID:    vendorID,
				IakPubPem: iakPub,
			},
			wantRotateOIakCertReq: &epb.RotateOIakCertRequest{
				ControlCardSelection: controlCardSelection,
				OiakCert:             oIakCert,
			},
		},
	}

	for _, test := range tests {
		t.Run(test.desc, func(t *testing.T) {
			stub := &stubEnrollzInfraDeps{
				getIakCertResp:        test.getIakCertResp,
				verifyTpmCertResp:     test.verifyTpmCertResp,
				issueOwnerIakCertResp: test.issueOwnerIakCertResp,
				rotateOIakCertResp:    test.rotateOIakCertResp,
				errorResp:             test.wantErrResp,
			}
			req := &RotateOwnerIakCertReq{
				ControlCardSelection: controlCardSelection,
				CertVerificationOpts: certVerificationOpts,
				Deps:                 stub,
			}
			ctx := context.Background()
			got := RotateOwnerIakCert(ctx, req)

			// Verify that RotateOwnerIakCertReq returned expected error/no-error response.
			if test.wantErrResp != nil && test.wantErrResp != errors.Unwrap(got) {
				t.Errorf("Expected error response %v, but got error response %v", test.wantErrResp, errors.Unwrap(got))
			} else if test.wantErrResp == nil && got != nil {
				t.Errorf("Expected no-error response %v, but got error response %v", test.wantErrResp, got)
			}

			// Verify that all stubbed dependencies were called with the right params.
			if diff := cmp.Diff(stub.getIakCertReq, test.wantGetIakCertReq, protocmp.Transform()); diff != "" {
				t.Errorf("GetIakCertRequest request param to stubbed GetIakCert dep does not match expectations: diff = %v", diff)
			}
			if diff := cmp.Diff(stub.verifyTpmCertReq, test.wantVerifyTpmCertReq, protocmp.Transform(), cmpopts.IgnoreUnexported(x509.VerifyOptions{})); diff != "" {
				t.Errorf("VerifyTpmCertReq request param to stubbed VerifyTpmCert dep does not match expectations: diff = %v", diff)
			}
			if diff := cmp.Diff(stub.issueOwnerIakCertReq, test.wantIssueOwnerIakCertReq, protocmp.Transform()); diff != "" {
				t.Errorf("IssueOwnerIakCertReq request param to stubbed IssueOwnerIakCert dep does not match expectations: diff = %v", diff)
			}
			if diff := cmp.Diff(stub.rotateOIakCertReq, test.wantRotateOIakCertReq, protocmp.Transform()); diff != "" {
				t.Errorf("RotateOIakCertRequest request param to stubbed RotateOIakCert dep does not match expectations: diff = %v", diff)
			}
		})
	}
}

func boolPtr(b bool) *bool {
	return &b
}

func TestNonceVerification(t *testing.T) {
	// Constants to be used in request params and stubbing.
	controlCardSelection := &cpb.ControlCardSelection{
		ControlCardId: &cpb.ControlCardSelection_Role{
			Role: cpb.ControlCardRole_CONTROL_CARD_ROLE_ACTIVE,
		},
	}
	certVerificationOpts := x509.VerifyOptions{
		DNSName: "Some DNS name",
	}
	vendorID := &cpb.ControlCardVendorId{
		ControlCardRole:     controlCardSelection.GetRole(),
		ControlCardSerial:   "Some card serial",
		ControlCardSlot:     "Some card slot",
		ChassisManufacturer: "Some manufacturer",
		ChassisPartNumber:   "Some part",
		ChassisSerialNumber: "Some chassis serial",
	}
	sslProfileID := "some-ssl-profile-id"
	iakCert := "Some IAK cert PEM"
	iDevIDCert := "Some IDevID cert PEM"
	iakPub := "Some IAK pub PEM"
	iDevIDPub := "Some IDevID pub PEM"
	oIakCert := "Some Owner IAK cert PEM"
	oIdevIDCert := "Some Owner IDevID cert PEM"
	errorResp := errors.New("Some error")
	validNonceSignature := []byte("some-nonce-signature")

	tests := []struct {
		// Test description.
		desc string
		// Indicates if the test is for EnrollControlCard or RotateOwnerIakCert
		isEnrollmentTest bool
		// Overall expected EnrollControlCard response.
		wantErrResp error
		// Stubbed responses to EnrollzInfraDeps deps.
		getIakCertResp           *epb.GetIakCertResponse
		verifyNonceSignatureResp *VerifyNonceSignatureResp
		skipNonceExchange        *bool
		// Expected verifyNonceSignatureReq to be called.
		wantVerifyNonceSignatureReq bool
	}{
		{
			desc:             "Successful nonce verification",
			isEnrollmentTest: true,
			getIakCertResp: &epb.GetIakCertResponse{
				ControlCardId:  vendorID,
				IakCert:        iakCert,
				IdevidCert:     iDevIDCert,
				NonceSignature: validNonceSignature,
			},
			verifyNonceSignatureResp: &VerifyNonceSignatureResp{
				IsValid: true,
			},
			wantVerifyNonceSignatureReq: true,
			skipNonceExchange:           boolPtr(false),
			wantErrResp:                 nil,
		},
		{
			desc:             "Failed nonce verification",
			isEnrollmentTest: true,
			wantErrResp:      errorResp,
			getIakCertResp: &epb.GetIakCertResponse{
				ControlCardId:  vendorID,
				IakCert:        iakCert,
				IdevidCert:     iDevIDCert,
				NonceSignature: validNonceSignature,
			},
			verifyNonceSignatureResp: &VerifyNonceSignatureResp{
				IsValid: false,
			},
			wantVerifyNonceSignatureReq: true,
			skipNonceExchange:           boolPtr(false),
		},
		{
			desc:             "Missing nonce signature, verification skipped",
			isEnrollmentTest: true,
			getIakCertResp: &epb.GetIakCertResponse{
				ControlCardId: vendorID,
				IakCert:       iakCert,
				IdevidCert:    iDevIDCert,
			},
			skipNonceExchange: boolPtr(false),
		},
		{
			desc:             "Skip Nonce Exchange",
			isEnrollmentTest: true,
			getIakCertResp: &epb.GetIakCertResponse{
				ControlCardId: vendorID,
				IakCert:       iakCert,
				IdevidCert:    iDevIDCert,
			},
			skipNonceExchange: boolPtr(true),
		},
		{
			desc:             "Successful nonce verification for RotateOwnerIakCert",
			isEnrollmentTest: false,
			getIakCertResp: &epb.GetIakCertResponse{
				ControlCardId:  vendorID,
				IakCert:        iakCert,
				NonceSignature: validNonceSignature,
			},
			verifyNonceSignatureResp: &VerifyNonceSignatureResp{
				IsValid: true,
			},
			wantVerifyNonceSignatureReq: true,
			skipNonceExchange:           boolPtr(false),
			wantErrResp:                 nil,
		},
		{
			desc:             "Failed nonce verification for RotateOwnerIakCert",
			isEnrollmentTest: false,
			wantErrResp:      errorResp,
			getIakCertResp: &epb.GetIakCertResponse{
				ControlCardId:  vendorID,
				IakCert:        iakCert,
				NonceSignature: validNonceSignature,
			},
			verifyNonceSignatureResp: &VerifyNonceSignatureResp{
				IsValid: false,
			},
			wantVerifyNonceSignatureReq: true,
			skipNonceExchange:           boolPtr(false),
		},
		{
			desc:             "Missing nonce signature for RotateOwnerIakCert, verification skipped",
			isEnrollmentTest: false,
			getIakCertResp: &epb.GetIakCertResponse{
				ControlCardId: vendorID,
				IakCert:       iakCert,
			},
			skipNonceExchange: boolPtr(false),
		},
	}

	for _, test := range tests {
		t.Run(test.desc, func(t *testing.T) {
			stub := &stubEnrollzInfraDeps{
				getIakCertResp:              test.getIakCertResp,
				verifyIakAndIDevIDCertsResp: &VerifyIakAndIDevIDCertsResp{IakPubPem: iakPub, IDevIDPubPem: iDevIDPub},
				issueOwnerIakCertResp:       &IssueOwnerIakCertResp{OwnerIakCertPem: oIakCert},
				issueOwnerIDevIDCertResp:    &IssueOwnerIDevIDCertResp{OwnerIDevIDCertPem: oIdevIDCert},
				rotateOIakCertResp:          &epb.RotateOIakCertResponse{},
				errorResp:                   test.wantErrResp,
				verifyNonceSignatureResp:    test.verifyNonceSignatureResp,
				verifyTpmCertResp:           &VerifyTpmCertResp{PubPem: iakPub},
			}
			ctx := context.Background()
			var got error
			if test.isEnrollmentTest {
				req := &EnrollControlCardReq{
					ControlCardSelection: controlCardSelection,
					CertVerificationOpts: certVerificationOpts,
					Deps:                 stub,
					SSLProfileID:         sslProfileID,
					SkipNonceExchange:    test.skipNonceExchange,
				}
				got = EnrollControlCard(ctx, req)
			} else {
				req := &RotateOwnerIakCertReq{
					ControlCardSelection: controlCardSelection,
					CertVerificationOpts: certVerificationOpts,
					Deps:                 stub,
					SkipNonceExchange:    test.skipNonceExchange,
				}
				got = RotateOwnerIakCert(ctx, req)
			}

			// Verify that EnrollControlCard returned expected error/no-error response.
			if test.wantErrResp != nil && test.wantErrResp != errors.Unwrap(got) {
				t.Errorf("Expected error response %v, but got error response %v", test.wantErrResp, errors.Unwrap(got))
			} else if test.wantErrResp == nil && got != nil {
				t.Errorf("Expected no-error response, but got error response %v", got)
			}

			// Verify that GetIakCertReq was called with a nonce if SkipNonceExchange is false.
			if test.skipNonceExchange == nil || !*test.skipNonceExchange {
				if stub.getIakCertReq == nil || len(stub.getIakCertReq.Nonce) == 0 {
					t.Errorf("GetIakCertRequest was called without a nonce, but it was expected")
				}
			} else if stub.getIakCertReq != nil && len(stub.getIakCertReq.Nonce) > 0 {
				t.Errorf("GetIakCertRequest was called with a nonce, but it was not expected")
			}

			// Verify that VerifyNonceSignature was called if expected.
			if test.wantVerifyNonceSignatureReq && stub.verifyNonceSignatureReq == nil {
				t.Errorf("VerifyNonceSignature was expected to be called but was not")
			} else if !test.wantVerifyNonceSignatureReq && stub.verifyNonceSignatureReq != nil {
				t.Errorf("VerifyNonceSignature was not expected to be called but was")
			}
			if test.wantVerifyNonceSignatureReq && (len(stub.verifyNonceSignatureReq.Nonce) == 0 || len(stub.verifyNonceSignatureReq.Signature) == 0 || len(stub.verifyNonceSignatureReq.IAKPubPem) == 0 || stub.verifyNonceSignatureReq.HashAlgo == 0) {
				t.Errorf("VerifyNonceSignature was expected to be called with all parameters, but one or more parameters was missing")
			}
		})
	}
}

type stubRotateAIKCertInfraDeps struct {
	SwitchOwnerCaClient
	EnrollzDeviceClient
	TpmCertVerifier
	ROTdbClient
	TPM12Utils

	fetchEkReq      *FetchEKReq
	issueAikCertReq *IssueAikCertReq

	// Stubbed responses to simulate behavior of deps without implementing them.
	fetchEkResp                 *FetchEKResp
	parseIdentityReqResp        *TPMIdentityReq
	parseSymmetricKeyResp       *TPMSymmetricKey
	parseIdentityProofResp      *TPMIdentityProof
	verifySignatureResp         bool
	issueAikCertResp            *IssueAikCertResp
	encryptWithAesResp          []byte
	encryptWithPublicKeyResp    []byte
	decryptWithPrivateKeyResp   []byte
	decryptWithSymmetricKeyResp []byte
	rotateAikCertClient         epb.TpmEnrollzService_RotateAIKCertClient
	rotateAikCertStreamError    error

	// If we need to simulate an error response from any of the deps, then set
	// the dep's response to nil and populate this error field.
	errorResp error
}

func (s *stubRotateAIKCertInfraDeps) FetchEK(ctx context.Context, req *FetchEKReq) (*FetchEKResp, error) {
	// Validate that no stub (captured) request params were set prior to execution.
	if s.fetchEkReq != nil {
		return nil, fmt.Errorf("FetchEK unexpected req %+v", req)
	}
	s.fetchEkReq = req

	// If a stubbed response is not set, then return error, otherwise return the response.
	if s.fetchEkResp == nil {
		return nil, s.errorResp
	}
	return s.fetchEkResp, nil
}

func (s *stubRotateAIKCertInfraDeps) ParseIdentityRequest(data []byte) (*TPMIdentityReq, error) {
	if s.parseIdentityReqResp == nil {
		return nil, s.errorResp
	}
	return s.parseIdentityReqResp, nil
}

func (s *stubRotateAIKCertInfraDeps) ParseSymmetricKey(data []byte) (*TPMSymmetricKey, error) {
	if s.parseSymmetricKeyResp == nil {
		return nil, s.errorResp
	}
	return s.parseSymmetricKeyResp, nil
}

func (s *stubRotateAIKCertInfraDeps) ParseIdentityProof(data []byte) (*TPMIdentityProof, error) {
	if s.parseIdentityProofResp == nil {
		return nil, s.errorResp
	}
	return s.parseIdentityProofResp, nil
}

func (s *stubRotateAIKCertInfraDeps) VerifySignature(ctx context.Context, pubKey []byte, signature []byte, data []byte, hash crypto.Hash) (bool, error) {
	if s.verifySignatureResp == false {
		return false, s.errorResp
	}
	return s.verifySignatureResp, nil
}

func (s *stubRotateAIKCertInfraDeps) EncryptWithAes(key []byte, data []byte) ([]byte, error) {
	if s.encryptWithAesResp == nil {
		return nil, s.errorResp
	}
	return s.encryptWithAesResp, nil
}

func (s *stubRotateAIKCertInfraDeps) EncryptWithPublicKey(ctx context.Context, publicKey *rsa.PublicKey, data []byte, algo tpm12.Algorithm, encScheme TPMEncodingScheme) ([]byte, error) {
	if s.encryptWithPublicKeyResp == nil {
		return nil, s.errorResp
	}
	return s.encryptWithPublicKeyResp, nil
}

func (s *stubRotateAIKCertInfraDeps) DecryptWithPrivateKey(ctx context.Context, privateKey *rsa.PrivateKey, data []byte, algo tpm12.Algorithm, encScheme TPMEncodingScheme) ([]byte, error) {
	if s.decryptWithPrivateKeyResp == nil {
		return nil, s.errorResp
	}
	return s.decryptWithPrivateKeyResp, nil
}

func (s *stubRotateAIKCertInfraDeps) DecryptWithSymmetricKey(ctx context.Context, symKey []byte, data []byte, algo tpm12.Algorithm, encScheme TPMEncodingScheme) ([]byte, error) {
	if s.decryptWithSymmetricKeyResp == nil {
		return nil, s.errorResp
	}
	return s.decryptWithSymmetricKeyResp, nil
}

func (s *stubRotateAIKCertInfraDeps) RotateAIKCert(ctx context.Context, opts ...grpc.CallOption) (epb.TpmEnrollzService_RotateAIKCertClient, error) {
	if s.rotateAikCertClient == nil {
		return nil, s.rotateAikCertStreamError
	}
	return s.rotateAikCertClient, nil
}

func (s *stubRotateAIKCertInfraDeps) IssueAikCert(ctx context.Context, req *IssueAikCertReq) (*IssueAikCertResp, error) {
	// Validate that no stub (captured) request params were set prior to execution.
	if s.issueAikCertReq != nil {
		return nil, fmt.Errorf("IssueAikCert unexpected req %+v", s.issueAikCertReq)
	}
	s.issueAikCertReq = req

	// If a stubbed response is not set, then return error, otherwise return the response.
	if s.issueAikCertResp == nil {
		return nil, s.errorResp
	}
	return s.issueAikCertResp, nil
}

type stubRotateAIKCertClient struct {
	epb.TpmEnrollzService_RotateAIKCertClient
	recvResponses   []*epb.RotateAIKCertResponse
	sendError       error
	recvError       error
	closeSendError  error
	recvResponseIdx int
}

func (c *stubRotateAIKCertClient) Send(req *epb.RotateAIKCertRequest) error {
	return c.sendError
}

func (c *stubRotateAIKCertClient) Recv() (*epb.RotateAIKCertResponse, error) {
	if c.recvError != nil {
		return nil, c.recvError
	}
	if c.recvResponseIdx >= len(c.recvResponses) {
		return nil, io.EOF
	}
	resp := c.recvResponses[c.recvResponseIdx]
	c.recvResponseIdx++
	return resp, nil
}

func (c *stubRotateAIKCertClient) CloseSend() error {
	return c.closeSendError
}

func generateDummyTPMKeyParms(algID tpm12.Algorithm, encScheme TPMEncodingScheme) *TPMKeyParms {
	return &TPMKeyParms{
		AlgID:     algID,
		EncScheme: encScheme,
		SigScheme: SsNone,
	}
}

func generateDummyRSAKey(t *testing.T) *rsa.PrivateKey {
	t.Helper()
	privateKey, err := rsa.GenerateKey(rand.Reader, RSAkeySize2048)
	if err != nil {
		t.Fatalf("Failed to generate dummy RSA key: %v", err)
	}
	return privateKey
}

func generateDummyTPMIdentityReq(t *testing.T, asymAlgID tpm12.Algorithm, asymEncScheme TPMEncodingScheme, symAlgID tpm12.Algorithm, symEncScheme TPMEncodingScheme, asymBlob []byte, symBlob []byte) *TPMIdentityReq {
	t.Helper()
	return &TPMIdentityReq{
		AsymAlgorithm: *generateDummyTPMKeyParms(asymAlgID, asymEncScheme),
		SymAlgorithm:  *generateDummyTPMKeyParms(symAlgID, symEncScheme),
		AsymBlob:      asymBlob,
		SymBlob:       symBlob,
	}
}

func generateDummyTPMSymmetricKey(t *testing.T, algID tpm12.Algorithm, encScheme TPMEncodingScheme, key []byte) *TPMSymmetricKey {
	t.Helper()
	return &TPMSymmetricKey{
		AlgID:     algID,
		EncScheme: encScheme,
		Key:       key,
	}
}

func generateDummyTPMIdentityProof(t *testing.T, pubKey *rsa.PublicKey, identityBinding []byte) (*TPMIdentityProof, error) {
	t.Helper()
	publicKeyBytes, err := x509.MarshalPKIXPublicKey(pubKey)
	if err != nil {
		return nil, fmt.Errorf("failed to marshal dummy public key: %v", err)
	}
	return &TPMIdentityProof{
		AttestationIdentityKey: TPMPubKey{
			Pubkey: TPMStorePubkey{
				Key: publicKeyBytes,
			},
		},
		IdentityBinding: identityBinding,
	}, nil
}

func TestRotateAIKCert(t *testing.T) {
	// Constants to be used in request params and stubbing.
	controlCardSelection := &cpb.ControlCardSelection{
		ControlCardId: &cpb.ControlCardSelection_Role{
			Role: cpb.ControlCardRole_CONTROL_CARD_ROLE_ACTIVE,
		},
	}
	vendorID := &cpb.ControlCardVendorId{
		ControlCardRole:     controlCardSelection.GetRole(),
		ControlCardSerial:   "Some card serial",
		ChassisManufacturer: "Some manufacturer",
		ChassisSerialNumber: "Some chassis serial",
	}
	aikCert := "Some AIK cert PEM"
	encryptedAikCert := []byte("encrypted AIK cert")
	encryptedAesKey := []byte("encrypted AES key")
	dummyEkKey := generateDummyRSAKey(t)
	dummyIdentityReq := generateDummyTPMIdentityReq(t, tpm12.AlgRSA, EsRSAEsOAEPSHA1MGF1, tpm12.AlgAES256, EsSymCBCPKCS5, []byte("dummy asym blob"), []byte("dummy sym blob"))
	dummySymKey := generateDummyTPMSymmetricKey(t, tpm12.AlgAES256, EsSymCBCPKCS5, []byte("dummy symmetric key"))
	dummyIdentityProof, err := generateDummyTPMIdentityProof(t, &dummyEkKey.PublicKey, []byte("dummy identity binding"))
	if err != nil {
		t.Fatalf("Failed to generate dummy identity proof: %v", err)
	}

	errorResp := errors.New("Some error")
	tests := []struct {
		// Test description.
		desc string
		// Overall expected RotateAIKCert response.
		wantErrResp error
		// Stubbed responses to RotateAIKCertInfraDeps deps.
		fetchEkResp                 *FetchEKResp
		parseIdentityReqResp        *TPMIdentityReq
		parseSymmetricKeyResp       *TPMSymmetricKey
		parseIdentityProofResp      *TPMIdentityProof
		verifySignatureResp         bool
		issueAikCertResp            *IssueAikCertResp
		encryptWithAesResp          []byte
		encryptWithPublicKeyResp    []byte
		decryptWithPrivateKeyResp   []byte
		decryptWithSymmetricKeyResp []byte
		rotateAikCertClient         epb.TpmEnrollzService_RotateAIKCertClient
		rotateAikCertStreamError    error
		// Stubbed errors
		sendError      error
		recvError      error
		closeSendError error
		errorResp      error
	}{
		{
			desc: "Successful AIK cert rotation",
			fetchEkResp: &FetchEKResp{
				EkPublicKey: &dummyEkKey.PublicKey,
			},
			parseIdentityReqResp:        dummyIdentityReq,
			parseSymmetricKeyResp:       dummySymKey,
			parseIdentityProofResp:      dummyIdentityProof,
			verifySignatureResp:         true,
			issueAikCertResp:            &IssueAikCertResp{AikCertPem: aikCert},
			encryptWithAesResp:          encryptedAikCert,
			encryptWithPublicKeyResp:    encryptedAesKey,
			decryptWithPrivateKeyResp:   []byte("dummy sym key"),
			decryptWithSymmetricKeyResp: []byte("dummy identity proof"),
			rotateAikCertClient: &stubRotateAIKCertClient{
				recvResponses: []*epb.RotateAIKCertResponse{
					{
						Value: &epb.RotateAIKCertResponse_ApplicationIdentityRequest{
							ApplicationIdentityRequest: []byte("dummy identity request"),
						},
						ControlCardId: vendorID,
					},
					{
						Value: &epb.RotateAIKCertResponse_AikCert{
							AikCert: aikCert,
						},
					},
				},
			},
		},
		{
			desc:                     "Error initiating stream",
			wantErrResp:              errorResp,
			rotateAikCertStreamError: errorResp,
		},
		{
			desc:        "Error sending issuer public key",
			wantErrResp: errorResp,
			rotateAikCertClient: &stubRotateAIKCertClient{
				sendError: errorResp,
			},
		},
		{
			desc:        "Error receiving application identity request",
			wantErrResp: errorResp,
			rotateAikCertClient: &stubRotateAIKCertClient{
				recvError: errorResp,
			},
		},
		{
			desc:        "Empty application identity request",
			wantErrResp: errors.New("application_identity_request is empty"),
			rotateAikCertClient: &stubRotateAIKCertClient{
				recvResponses: []*epb.RotateAIKCertResponse{
					{
						Value: &epb.RotateAIKCertResponse_ApplicationIdentityRequest{
							ApplicationIdentityRequest: []byte(""),
						},
						ControlCardId: vendorID,
					},
				},
			},
		},
		{
			desc:        "Error parsing application identity request",
			wantErrResp: errorResp,
			rotateAikCertClient: &stubRotateAIKCertClient{
				recvResponses: []*epb.RotateAIKCertResponse{
					{
						Value: &epb.RotateAIKCertResponse_ApplicationIdentityRequest{
							ApplicationIdentityRequest: []byte("dummy identity request"),
						},
						ControlCardId: vendorID,
					},
				},
			},
		},
		{
			desc:        "Error decrypting AsymBlob",
			wantErrResp: errorResp,
			rotateAikCertClient: &stubRotateAIKCertClient{
				recvResponses: []*epb.RotateAIKCertResponse{
					{
						Value: &epb.RotateAIKCertResponse_ApplicationIdentityRequest{
							ApplicationIdentityRequest: []byte("dummy identity request"),
						},
					},
				},
			},
			parseIdentityReqResp:      dummyIdentityReq,
			decryptWithPrivateKeyResp: nil,
		},
		{
			desc:        "Error parsing symmetric key",
			wantErrResp: errorResp,
			rotateAikCertClient: &stubRotateAIKCertClient{
				recvResponses: []*epb.RotateAIKCertResponse{
					{
						Value: &epb.RotateAIKCertResponse_ApplicationIdentityRequest{
							ApplicationIdentityRequest: []byte("dummy identity request"),
						},
					},
				},
			},
			parseIdentityReqResp:      dummyIdentityReq,
			decryptWithPrivateKeyResp: []byte("dummy sym key"),
		},
		{
			desc:        "Error decrypting SymBlob",
			wantErrResp: errorResp,
			rotateAikCertClient: &stubRotateAIKCertClient{
				recvResponses: []*epb.RotateAIKCertResponse{
					{
						Value: &epb.RotateAIKCertResponse_ApplicationIdentityRequest{
							ApplicationIdentityRequest: []byte("dummy identity request"),
						},
					},
				},
			},
			parseIdentityReqResp:      dummyIdentityReq,
			decryptWithPrivateKeyResp: []byte("dummy sym key"),
			parseSymmetricKeyResp:     dummySymKey,
		},
		{
			desc:        "Error parsing identity proof",
			wantErrResp: errorResp,
			rotateAikCertClient: &stubRotateAIKCertClient{
				recvResponses: []*epb.RotateAIKCertResponse{
					{
						Value: &epb.RotateAIKCertResponse_ApplicationIdentityRequest{
							ApplicationIdentityRequest: []byte("dummy identity request"),
						},
					},
				},
			},
			parseIdentityReqResp:        dummyIdentityReq,
			decryptWithPrivateKeyResp:   []byte("dummy sym key"),
			parseSymmetricKeyResp:       dummySymKey,
			decryptWithSymmetricKeyResp: []byte("dummy identity proof"),
		},
		{
			desc:        "Error verifying signature",
			wantErrResp: errorResp,
			rotateAikCertClient: &stubRotateAIKCertClient{
				recvResponses: []*epb.RotateAIKCertResponse{
					{
						Value: &epb.RotateAIKCertResponse_ApplicationIdentityRequest{
							ApplicationIdentityRequest: []byte("dummy identity request"),
						},
					},
				},
			},
			parseIdentityReqResp:        dummyIdentityReq,
			decryptWithPrivateKeyResp:   []byte("dummy sym key"),
			parseSymmetricKeyResp:       dummySymKey,
			decryptWithSymmetricKeyResp: []byte("dummy identity proof"),
			parseIdentityProofResp:      dummyIdentityProof,
			verifySignatureResp:         false,
		},
		{
			desc:        "Error fetching EK",
			wantErrResp: errorResp,
			fetchEkResp: nil,
			rotateAikCertClient: &stubRotateAIKCertClient{
				recvResponses: []*epb.RotateAIKCertResponse{
					{
						Value: &epb.RotateAIKCertResponse_ApplicationIdentityRequest{
							ApplicationIdentityRequest: []byte("dummy identity request"),
						},
					},
				},
			},
			parseIdentityReqResp:        dummyIdentityReq,
			decryptWithPrivateKeyResp:   []byte("dummy sym key"),
			parseSymmetricKeyResp:       dummySymKey,
			decryptWithSymmetricKeyResp: []byte("dummy identity proof"),
			parseIdentityProofResp:      dummyIdentityProof,
			verifySignatureResp:         true,
		},
		{
			desc:        "Empty device AIK cert",
			wantErrResp: fmt.Errorf("device AIK cert is empty"),
			rotateAikCertClient: &stubRotateAIKCertClient{
				recvResponses: []*epb.RotateAIKCertResponse{
					{
						Value: &epb.RotateAIKCertResponse_ApplicationIdentityRequest{
							ApplicationIdentityRequest: []byte("dummy identity request"),
						},
						ControlCardId: vendorID,
					},
					{
						Value: &epb.RotateAIKCertResponse_AikCert{
							AikCert: "",
						},
					},
				},
			},
			parseIdentityReqResp:        dummyIdentityReq,
			decryptWithPrivateKeyResp:   []byte("dummy sym key"),
			parseSymmetricKeyResp:       dummySymKey,
			decryptWithSymmetricKeyResp: []byte("dummy identity proof"),
			parseIdentityProofResp:      dummyIdentityProof,
			verifySignatureResp:         true,
			issueAikCertResp:            &IssueAikCertResp{AikCertPem: aikCert},
			encryptWithAesResp:          encryptedAikCert,
			fetchEkResp: &FetchEKResp{
				EkPublicKey: &dummyEkKey.PublicKey,
			},
			encryptWithPublicKeyResp: encryptedAesKey,
		},
		{
			desc:        "AIK certs do not match",
			wantErrResp: fmt.Errorf("AIK certificates do not match"),
			rotateAikCertClient: &stubRotateAIKCertClient{
				recvResponses: []*epb.RotateAIKCertResponse{
					{
						Value: &epb.RotateAIKCertResponse_ApplicationIdentityRequest{
							ApplicationIdentityRequest: []byte("dummy identity request"),
						},
						ControlCardId: vendorID,
					},
					{
						Value: &epb.RotateAIKCertResponse_AikCert{
							AikCert: "Some other AIK cert",
						},
					},
				},
			},
			parseIdentityReqResp:        dummyIdentityReq,
			decryptWithPrivateKeyResp:   []byte("dummy sym key"),
			parseSymmetricKeyResp:       dummySymKey,
			decryptWithSymmetricKeyResp: []byte("dummy identity proof"),
			parseIdentityProofResp:      dummyIdentityProof,
			verifySignatureResp:         true,
			issueAikCertResp:            &IssueAikCertResp{AikCertPem: aikCert},
			encryptWithAesResp:          encryptedAikCert,
			fetchEkResp: &FetchEKResp{
				EkPublicKey: &dummyEkKey.PublicKey,
			},
			encryptWithPublicKeyResp: encryptedAesKey,
		},
		{
			desc:        "Error sending finalize message",
			wantErrResp: errorResp,
			rotateAikCertClient: &stubRotateAIKCertClient{
				recvResponses: []*epb.RotateAIKCertResponse{
					{
						Value: &epb.RotateAIKCertResponse_ApplicationIdentityRequest{
							ApplicationIdentityRequest: []byte("dummy identity request"),
						},
						ControlCardId: vendorID,
					},
					{
						Value: &epb.RotateAIKCertResponse_AikCert{
							AikCert: aikCert,
						},
					},
				},
				sendError: errorResp,
			},
			parseIdentityReqResp:        dummyIdentityReq,
			decryptWithPrivateKeyResp:   []byte("dummy sym key"),
			parseSymmetricKeyResp:       dummySymKey,
			decryptWithSymmetricKeyResp: []byte("dummy identity proof"),
			parseIdentityProofResp:      dummyIdentityProof,
			verifySignatureResp:         true,
			issueAikCertResp:            &IssueAikCertResp{AikCertPem: aikCert},
			encryptWithAesResp:          encryptedAikCert,
			fetchEkResp: &FetchEKResp{
				EkPublicKey: &dummyEkKey.PublicKey,
			},
			encryptWithPublicKeyResp: encryptedAesKey,
		},
	}

	for _, tc := range tests {
		t.Run(tc.desc, func(t *testing.T) {
			deps := &stubRotateAIKCertInfraDeps{
				fetchEkResp:                 tc.fetchEkResp,
				parseIdentityReqResp:        tc.parseIdentityReqResp,
				parseSymmetricKeyResp:       tc.parseSymmetricKeyResp,
				parseIdentityProofResp:      tc.parseIdentityProofResp,
				verifySignatureResp:         tc.verifySignatureResp,
				issueAikCertResp:            tc.issueAikCertResp,
				encryptWithAesResp:          tc.encryptWithAesResp,
				encryptWithPublicKeyResp:    tc.encryptWithPublicKeyResp,
				decryptWithPrivateKeyResp:   tc.decryptWithPrivateKeyResp,
				decryptWithSymmetricKeyResp: tc.decryptWithSymmetricKeyResp,
				rotateAikCertClient:         tc.rotateAikCertClient,
				rotateAikCertStreamError:    tc.rotateAikCertStreamError,
				errorResp:                   tc.wantErrResp,
			}
			req := &RotateAIKCertReq{
				ControlCardSelection: controlCardSelection,
				Deps:                 deps,
			}
			err := RotateAIKCert(context.Background(), req)
			if tc.wantErrResp != nil {
				if err == nil || !strings.Contains(err.Error(), tc.wantErrResp.Error()) {
					t.Errorf("RotateAIKCert() returned unexpected error: got %v, want %v", err, tc.wantErrResp)
				}
			} else if err != nil {
				t.Errorf("RotateAIKCert() returned unexpected error: %v", err)
			}
		})
	}
}<|MERGE_RESOLUTION|>--- conflicted
+++ resolved
@@ -41,10 +41,7 @@
 	SwitchOwnerCaClient
 	EnrollzDeviceClient
 	TpmCertVerifier
-<<<<<<< HEAD
 	ROTDBClient
-=======
->>>>>>> 9c7fdc5d
 
 	// Request params that would be captured in stubbed deps' function calls.
 	issueOwnerIakCertReq       *IssueOwnerIakCertReq
@@ -835,7 +832,7 @@
 	SwitchOwnerCaClient
 	EnrollzDeviceClient
 	TpmCertVerifier
-	ROTdbClient
+	ROTDBClient
 	TPM12Utils
 
 	fetchEkReq      *FetchEKReq
